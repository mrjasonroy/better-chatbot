--- conflicted
+++ resolved
@@ -187,11 +187,7 @@
         <div>
           <Tooltip>
             <TooltipTrigger asChild>{triggerButton}</TooltipTrigger>
-<<<<<<< HEAD
-            <TooltipContent className="p-4 text-xs  ">
-=======
             <TooltipContent align={align} side={side} className="p-4 text-xs  ">
->>>>>>> 06216ce0
               <div className="flex items-center gap-2">
                 <WrenchIcon className="size-3.5" />
                 <span className="text-sm">{t("toolsSetup")}</span>
