--- conflicted
+++ resolved
@@ -30,10 +30,7 @@
 import { Dialog, DialogContent, DialogTitle, DialogTrigger } from "ui/dialog";
 import { WorkflowGreeting } from "@/components/workflow/workflow-greeting";
 import { notify } from "lib/notify";
-<<<<<<< HEAD
-=======
 import { useState } from "react";
->>>>>>> 3fd09cba
 
 const createWithExample = async (exampleWorkflow: {
   workflow: Partial<DBWorkflow>;
@@ -70,12 +67,9 @@
   const router = useRouter();
   const { data: session } = authClient.useSession();
   const currentUserId = session?.user?.id;
-<<<<<<< HEAD
-=======
   const [isVisibilityChangeLoading, setIsVisibilityChangeLoading] =
     useState(false);
   const [isDeleteLoading, setIsDeleteLoading] = useState(false);
->>>>>>> 3fd09cba
 
   const { data: workflows, isLoading } = useSWR<WorkflowSummary[]>(
     "/api/workflow",
@@ -106,10 +100,7 @@
     visibility: "private" | "public" | "readonly",
   ) => {
     try {
-<<<<<<< HEAD
-=======
       setIsVisibilityChangeLoading(true);
->>>>>>> 3fd09cba
       const response = await fetch(`/api/workflow/${workflowId}`, {
         method: "PUT",
         headers: { "Content-Type": "application/json" },
@@ -123,11 +114,8 @@
       toast.success(t("Workflow.visibilityUpdated"));
     } catch {
       toast.error(t("Common.error"));
-<<<<<<< HEAD
-=======
     } finally {
       setIsVisibilityChangeLoading(false);
->>>>>>> 3fd09cba
     }
   };
 
@@ -138,10 +126,7 @@
     if (!ok) return;
 
     try {
-<<<<<<< HEAD
-=======
       setIsDeleteLoading(true);
->>>>>>> 3fd09cba
       const response = await fetch(`/api/workflow/${workflowId}`, {
         method: "DELETE",
       });
@@ -152,11 +137,8 @@
       toast.success(t("Workflow.deleted"));
     } catch (_error) {
       toast.error(t("Common.error"));
-<<<<<<< HEAD
-=======
     } finally {
       setIsDeleteLoading(false);
->>>>>>> 3fd09cba
     }
   };
 
@@ -243,11 +225,8 @@
                   href={`/workflow/${workflow.id}`}
                   onVisibilityChange={updateVisibility}
                   onDelete={deleteWorkflow}
-<<<<<<< HEAD
-=======
                   isVisibilityChangeLoading={isVisibilityChangeLoading}
                   isDeleteLoading={isDeleteLoading}
->>>>>>> 3fd09cba
                 />
               ))}
         </div>
