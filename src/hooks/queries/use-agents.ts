"use client";
import { appStore } from "@/app/store";
import useSWR, { SWRConfiguration, useSWRConfig } from "swr";
import { handleErrorWithToast } from "ui/shared-toast";
import { fetcher } from "lib/utils";
import { AgentSummary } from "app-types/agent";
import { authClient } from "auth/client";

interface UseAgentsOptions extends SWRConfiguration {
  filters?: ("all" | "mine" | "shared" | "bookmarked")[];
  limit?: number;
}

export function useAgents(options: UseAgentsOptions = {}) {
  const { filters = ["all"], limit = 50, ...swrOptions } = options;

  // Build query string with filters
  const filtersParam = filters.join(",");
  const queryParams = new URLSearchParams({
    filters: filtersParam,
    limit: limit.toString(),
  });

  const {
    data: agents = [],
    error,
    isLoading,
    mutate,
  } = useSWR<AgentSummary[]>(`/api/agent?${queryParams.toString()}`, fetcher, {
    errorRetryCount: 0,
    revalidateOnFocus: false,
    fallbackData: [],
    onError: handleErrorWithToast,
    onSuccess: (data) => {
      // Update Zustand store for chat mentions
      appStore.setState({ agentList: data });
    },
    ...swrOptions,
  });

  const { data: session } = authClient.useSession();
  const currentUserId = session?.user?.id;

  // Client-side filtering for additional views
  const filterAgents = (filterFn: (agent: AgentSummary) => boolean) => {
    return agents.filter(filterFn);
  };

  return {
    agents, // All returned agents based on server filters
    myAgents: filterAgents((agent) => agent.userId === currentUserId),
    sharedAgents: filterAgents((agent) => agent.userId !== currentUserId),
    bookmarkedAgents: filterAgents(
      (agent) => agent.userId !== currentUserId && agent.isBookmarked === true,
    ),
    publicAgents: filterAgents((agent) => agent.visibility === "public"),
    readonlyAgents: filterAgents((agent) => agent.visibility === "readonly"),
    isLoading,
    error,
    mutate,
    // Helper to check if any agents exist of a certain type
    hasAgents: (
      type: "mine" | "shared" | "bookmarked" | "public" | "readonly",
    ) => {
      switch (type) {
        case "mine":
          return agents.some((agent) => agent.userId === currentUserId);
        case "shared":
          return agents.some((agent) => agent.userId !== currentUserId);
        case "bookmarked":
          return agents.some(
            (agent) => agent.userId !== currentUserId && agent.isBookmarked,
          );
        case "public":
          return agents.some((agent) => agent.visibility === "public");
        case "readonly":
          return agents.some((agent) => agent.visibility === "readonly");
      }
    },
  };
}

// Utility hook to invalidate all agent caches
<<<<<<< HEAD
export function useInvalidateAgents() {
  const { mutate } = useSWRConfig();

  return () => {
    // Invalidate all agent list endpoints (with or without query strings)
    // but not individual agent details (/api/agent/[id])
=======
export function useMutateAgents() {
  const { mutate } = useSWRConfig();

  return (
    updatedAgent?: Partial<AgentSummary> & { id: string },
    deleteAgent?: boolean,
  ) => {
    // Update all agent list endpoints (with or without query strings)
>>>>>>> 3fd09cba
    mutate(
      (key) => {
        if (typeof key !== "string") return false;
        // Match /api/agent or /api/agent?... but not /api/agent/id
        return (
          key.startsWith("/api/agent") && !key.match(/\/api\/agent\/[^/?]+/)
        );
      },
<<<<<<< HEAD
      undefined,
      { revalidate: true },
    );
=======
      (cachedData: any) => {
        if (!cachedData || !Array.isArray(cachedData) || !updatedAgent)
          return cachedData;

        // Handle agent deletion
        if (deleteAgent) {
          return cachedData.filter(
            (agent: AgentSummary) => agent.id !== updatedAgent?.id,
          );
        }

        // Handle agent update/creation
        const existingIndex = cachedData.findIndex(
          (agent: AgentSummary) => agent.id === updatedAgent?.id,
        );

        if (existingIndex >= 0) {
          // Update existing agent
          const newData = [...cachedData];
          newData[existingIndex] = {
            ...newData[existingIndex],
            ...updatedAgent,
          };
          return newData;
        } else {
          // Add new agent at the beginning
          return [updatedAgent, ...cachedData];
        }
      },
      { revalidate: true },
    );

    // Also update individual agent caches if we have an agent ID
    if (updatedAgent?.id) {
      if (deleteAgent) {
        // For deleted agents, invalidate the individual cache
        mutate(`/api/agent/${updatedAgent.id}`, undefined, {
          revalidate: true,
        });
      } else {
        // For updated agents, update the individual cache
        mutate(
          `/api/agent/${updatedAgent.id}`,
          (cachedData: any) => {
            if (!cachedData) return cachedData;
            return { ...cachedData, ...updatedAgent };
          },
          { revalidate: true },
        );
      }
    }
>>>>>>> 3fd09cba
  };
}<|MERGE_RESOLUTION|>--- conflicted
+++ resolved
@@ -81,14 +81,6 @@
 }
 
 // Utility hook to invalidate all agent caches
-<<<<<<< HEAD
-export function useInvalidateAgents() {
-  const { mutate } = useSWRConfig();
-
-  return () => {
-    // Invalidate all agent list endpoints (with or without query strings)
-    // but not individual agent details (/api/agent/[id])
-=======
 export function useMutateAgents() {
   const { mutate } = useSWRConfig();
 
@@ -97,7 +89,6 @@
     deleteAgent?: boolean,
   ) => {
     // Update all agent list endpoints (with or without query strings)
->>>>>>> 3fd09cba
     mutate(
       (key) => {
         if (typeof key !== "string") return false;
@@ -106,11 +97,6 @@
           key.startsWith("/api/agent") && !key.match(/\/api\/agent\/[^/?]+/)
         );
       },
-<<<<<<< HEAD
-      undefined,
-      { revalidate: true },
-    );
-=======
       (cachedData: any) => {
         if (!cachedData || !Array.isArray(cachedData) || !updatedAgent)
           return cachedData;
@@ -162,6 +148,5 @@
         );
       }
     }
->>>>>>> 3fd09cba
   };
 }