--- conflicted
+++ resolved
@@ -219,13 +219,8 @@
       )
       .where(orConditions.length > 1 ? or(...orConditions) : orConditions[0])
       .orderBy(
-<<<<<<< HEAD
-        // My agents first, then bookmarked shared agents, then other shared agents
-        sql`CASE WHEN ${AgentSchema.userId} = ${currentUserId} THEN 0 WHEN ${BookmarkSchema.id} IS NOT NULL THEN 1 ELSE 2 END`,
-=======
         // My agents first, then other shared agents
         sql`CASE WHEN ${AgentSchema.userId} = ${currentUserId} THEN 0 ELSE 1 END`,
->>>>>>> 3fd09cba
         desc(AgentSchema.createdAt),
       )
       .limit(limit);
