--- conflicted
+++ resolved
@@ -14,13 +14,7 @@
 # XAI_BASE_URL=https://api.x.ai/v1
 # OPENROUTER_BASE_URL=https://openrouter.ai/api/v1
 OLLAMA_BASE_URL=http://localhost:11434/api
-PASS_USER_TO_API_CALLS=true
 
-<<<<<<< HEAD
-# This is used by lite llm, other models that provide a "user" key like openrouter 
-# are configured in code
-API_USER_HEADER_KEY=x-openwebui-user-email
-=======
 PASS_USER_TO_API_CALLS=true
 
 # This is used by lite llm, other models that provide a "user" key like openrouter 
@@ -28,13 +22,9 @@
 API_USER_HEADER_KEY=x-openwebui-user-email
 
 API_END_USER_ID_FIELD=email
-
-# === Custom Model Configuration (Optional) ===
-# Path to JSON file containing model definitions for each provider
-# If not provided, uses built-in model definitions
-# MODEL_CONFIG_JSON_PATH=./config/models.json
-
->>>>>>> fef00c59
+# This is used by lite llm, other models that provide a "user" key like openrouter 
+# are configured in code
+API_USER_HEADER_KEY=x-openwebui-user-email
 
 API_END_USER_ID_FIELD=email
 # Secret for Better Auth (generate with: npx @better-auth/cli@latest secret)
